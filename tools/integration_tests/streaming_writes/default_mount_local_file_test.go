// Copyright 2025 Google LLC
//
// Licensed under the Apache License, Version 2.0 (the "License");
// you may not use this file except in compliance with the License.
// You may obtain a copy of the License at
//
//     http://www.apache.org/licenses/LICENSE-2.0
//
// Unless required by applicable law or agreed to in writing, software
// distributed under the License is distributed on an "AS IS" BASIS,
// WITHOUT WARRANTIES OR CONDITIONS OF ANY KIND, either express or implied.
// See the License for the specific language governing permissions and
// limitations under the License.

package streaming_writes

import (
	"path"
	"testing"

	. "github.com/googlecloudplatform/gcsfuse/v2/tools/integration_tests/local_file"
	. "github.com/googlecloudplatform/gcsfuse/v2/tools/integration_tests/util/client"
	"github.com/googlecloudplatform/gcsfuse/v2/tools/integration_tests/util/setup"
	"github.com/stretchr/testify/suite"
)

type defaultMountLocalFile struct {
	defaultMountCommonTest
}

type defaultMountCommonLocalFileTestSuite struct {
	CommonLocalFileTestSuite
}

func (t *defaultMountLocalFile) SetupTest() {
	t.createLocalFile()
}

func (t *defaultMountLocalFile) SetupSubTest() {
	t.createLocalFile()
}

func (t *defaultMountLocalFile) createLocalFile() {
	t.fileName = FileName1 + setup.GenerateRandomString(5)
	// Create a local file.
	_, t.f1 = CreateLocalFileInTestDir(ctx, storageClient, testDirPath, t.fileName, t.T())
	t.filePath = path.Join(testDirPath, t.fileName)
<<<<<<< HEAD
}

func (t *defaultMountCommonLocalFileTestSuite) SetupSuite() {
	flags := []string{"--rename-dir-limit=3", "--enable-streaming-writes=true", "--write-block-size-mb=1", "--write-max-blocks-per-file=2"}
	setup.MountGCSFuseWithGivenMountFunc(flags, mountFunc)
	testDirPath = setup.SetupTestDirectory(testDirName)
}

func (t *defaultMountCommonLocalFileTestSuite) TearDownSuite() {
	setup.UnmountGCSFuse(rootDir)
=======
>>>>>>> 21f18080
}

// Executes all tests that run with single streamingWrites configuration for localFiles.
func TestDefaultMountLocalFileTest(t *testing.T) {
	suite.Run(t, new(defaultMountLocalFile))
}

// Executes all common tests that are part of local file package with single streamingWrites configuration for localFiles.
func TestDefaultCommonLocalFileTestSuite(t *testing.T) {
	// Set ctx,storageClient,testDirName before running tests in local file package.
	SetCtx(ctx)
	SetStorageClient(storageClient)
	SetTestDirName(testDirName)

	suite.Run(t, new(defaultMountCommonLocalFileTestSuite))
}<|MERGE_RESOLUTION|>--- conflicted
+++ resolved
@@ -15,7 +15,6 @@
 package streaming_writes
 
 import (
-	"path"
 	"testing"
 
 	. "github.com/googlecloudplatform/gcsfuse/v2/tools/integration_tests/local_file"
@@ -43,9 +42,7 @@
 func (t *defaultMountLocalFile) createLocalFile() {
 	t.fileName = FileName1 + setup.GenerateRandomString(5)
 	// Create a local file.
-	_, t.f1 = CreateLocalFileInTestDir(ctx, storageClient, testDirPath, t.fileName, t.T())
-	t.filePath = path.Join(testDirPath, t.fileName)
-<<<<<<< HEAD
+	t.filePath, t.f1 = CreateLocalFileInTestDir(ctx, storageClient, testDirPath, t.fileName, t.T())
 }
 
 func (t *defaultMountCommonLocalFileTestSuite) SetupSuite() {
@@ -56,8 +53,6 @@
 
 func (t *defaultMountCommonLocalFileTestSuite) TearDownSuite() {
 	setup.UnmountGCSFuse(rootDir)
-=======
->>>>>>> 21f18080
 }
 
 // Executes all tests that run with single streamingWrites configuration for localFiles.
